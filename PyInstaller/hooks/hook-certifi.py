--- conflicted
+++ resolved
@@ -12,10 +12,7 @@
 # the identity of TLS hosts.
 
 # It has been extracted from the Requests project.
-<<<<<<< HEAD
+
 from PyInstaller.utils.hooks.hookutils import collect_data_files
-=======
 
-from PyInstaller.hooks.hookutils import collect_data_files
->>>>>>> 12806f01
 datas = collect_data_files('certifi')