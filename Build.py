#!/usr/bin/env python
#
# Build packages using spec files
#
# Copyright (C) 2005, Giovanni Bajo
# Based on previous work under copyright (c) 1999, 2002 McMillan Enterprises, Inc.
#
# This program is free software; you can redistribute it and/or
# modify it under the terms of the GNU General Public License
# as published by the Free Software Foundation; either version 2
# of the License, or (at your option) any later version.
#
# This program is distributed in the hope that it will be useful,
# but WITHOUT ANY WARRANTY; without even the implied warranty of
# MERCHANTABILITY or FITNESS FOR A PARTICULAR PURPOSE.  See the
# GNU General Public License for more details.
#
# You should have received a copy of the GNU General Public License
# along with this program; if not, write to the Free Software
# Foundation, Inc., 51 Franklin Street, Fifth Floor, Boston, MA  02110-1301, USA

import sys
import os
import shutil
import pprint
import time
import py_compile
import tempfile
import md5
import UserList

import mf
import archive
import iu
import carchive
import bindepend

STRINGTYPE = type('')
TUPLETYPE = type((None,))
UNCOMPRESSED, COMPRESSED = range(2)

# todo: use pkg_resources here
HOMEPATH = os.path.dirname(sys.argv[0])
SPECPATH = None
BUILDPATH = None
WARNFILE = None

rthooks = {}
iswin = sys.platform[:3] == 'win'
cygwin = sys.platform == 'cygwin'

def _save_data(filename, data):
    outf = open(filename, 'w')
    pprint.pprint(data, outf)
    outf.close()

def _load_data(filename):
    return eval(open(filename, 'r').read())

def setupUPXFlags():
    f = os.environ.get("UPX", "")
    is24 = hasattr(sys, "version_info") and sys.version_info[:2] >= (2,4)
    if iswin and is24:
        # Binaries built with Visual Studio 7.1 require --strip-loadconf
        # or they won't compress. Configure.py makes sure that UPX is new
        # enough to support --strip-loadconf.
        f = "--strip-loadconf " + f
    f = "--best " + f
    os.environ["UPX"] = f

def mtime(fnm):
    try:
        return os.stat(fnm)[8]
    except:
        return 0

def absnormpath(apath):
    return os.path.abspath(os.path.normpath(apath))

#--- functons for checking guts ---

def _check_guts_eq(attr, old, new, last_build):
    """
    rebuild is required if values differ
    """
    if old != new:
        print "building because %s changed" % attr
        return True
    return False

def _check_guts_toc_mtime(attr, old, toc, last_build, pyc=0):
    """
    rebuild is required if mtimes of files listed in old toc are newer
    than ast_build

    if pyc=1, check for .py files, too
    """
    for (nm, fnm, typ) in old:
        if mtime(fnm) > last_build:
            print "building because %s changed" % fnm
            return True
        elif pyc and mtime(fnm[:-1]) > last_build:
            print "building because %s changed" % fnm[:-1]
            return True
    return False

def _check_guts_toc(attr, old, toc, last_build, pyc=0):
    """
    rebuild is required if either toc content changed if mtimes of
    files listed in old toc are newer than ast_build

    if pyc=1, check for .py files, too
    """
    return    _check_guts_eq       (attr, old, toc, last_build) \
           or _check_guts_toc_mtime(attr, old, toc, last_build, pyc=pyc)

#--

class Target:
    invcnum = 0
    def __init__(self):
        self.invcnum = Target.invcnum
        Target.invcnum += 1
        self.out = os.path.join(BUILDPATH, 'out%s%d.toc' % (self.__class__.__name__,
                                                            self.invcnum))
        self.outnm = os.path.basename(self.out)
        self.dependencies = TOC()

    def __postinit__(self):
        print "checking %s" % (self.__class__.__name__,)
        if self.check_guts(mtime(self.out)):
            self.assemble()

    GUTS = []

    def check_guts(self, last_build):
        pass

    def get_guts(self, last_build, missing ='missing or bad'):
        """
        returns None if guts have changed
        """
        try:
            data = _load_data(self.out)
        except:
            print "building because", os.path.basename(self.out), missing
            return None

        if len(data) != len(self.GUTS):
            print "building because %s is bad" % self.outnm
            return None
        for i in range(len(self.GUTS)):
            attr, func = self.GUTS[i]
            if func is None:
                # no check for this value
                continue
            if func(attr, data[i], getattr(self, attr), last_build):
                return None
        return data


class Analysis(Target):
    def __init__(self, scripts=None, pathex=None, hookspath=None, excludes=None):
        Target.__init__(self)
        self.inputs = scripts
        for script in scripts:
            if not os.path.exists(script):
                raise ValueError, "script '%s' not found" % script
        self.pathex = []
        if pathex:
            for path in pathex:
                self.pathex.append(absnormpath(path))
        self.hookspath = hookspath
        self.excludes = excludes
        self.scripts = TOC()
        self.pure = TOC()
        self.binaries = TOC()
        self.zipfiles = TOC()
        self.__postinit__()
 
    GUTS = (('inputs',    _check_guts_eq),
            ('pathex',    _check_guts_eq),
            ('hookspath', _check_guts_eq),
            ('excludes',  _check_guts_eq),
            ('scripts',   _check_guts_toc_mtime),
            ('pure',      lambda *args: apply(_check_guts_toc_mtime,
                                              args, {'pyc': 1 }   )),
            ('binaries',  _check_guts_toc_mtime),
            ('zipfiles',  _check_guts_toc_mtime),
            )
 
    def check_guts(self, last_build):
        if last_build == 0:
            print "building %s because %s non existent" % (self.__class__.__name__, self.outnm)
            return True
        for fnm in self.inputs:
            if mtime(fnm) > last_build:
                print "building because %s changed" % fnm
                return True

        data = Target.get_guts(self, last_build)
        if not data:
            return True
        scripts, pure, binaries, zipfiles = data[-4:]
        self.scripts = TOC(scripts)
        self.pure = TOC(pure)
        self.binaries = TOC(binaries)
        self.zipfiles = TOC(zipfiles)
        return False

    def assemble(self):
        print "running Analysis", os.path.basename(self.out)
        paths = self.pathex
        for i in range(len(paths)):
            # FIXME: isn't self.pathex already norm-abs-pathed?
            paths[i] = absnormpath(paths[i])
        ###################################################
        # Scan inputs and prepare:
        dirs = {}  # input directories
        pynms = [] # python filenames with no extension
        for script in self.inputs:
            if not os.path.exists(script):
                print "Analysis: script %s not found!" % script
                sys.exit(1)
            d, base = os.path.split(script)
            if not d:
                d = os.getcwd()
            d = absnormpath(d)
            pynm, ext = os.path.splitext(base)
            dirs[d] = 1
            pynms.append(pynm)
        ###################################################
        # Initialize analyzer and analyze scripts
        analyzer = mf.ImportTracker(dirs.keys()+paths, self.hookspath,
                                    self.excludes,
                                    target_platform=target_platform)
        #print analyzer.path
        scripts = [] # will contain scripts to bundle
        for i in range(len(self.inputs)):
            script = self.inputs[i]
            print "Analyzing:", script
            analyzer.analyze_script(script)
            scripts.append((pynms[i], script, 'PYSOURCE'))
        ###################################################
        # Fills pure, binaries and rthookcs lists to TOC
        pure = []     # pure python modules
        binaries = [] # binaries to bundle
        zipfiles = [] # zipfiles to bundle
        rthooks = []  # rthooks if needed
        for modnm, mod in analyzer.modules.items():
            # FIXME: why can we have a mod == None here?
            if mod is not None:
                hooks = findRTHook(modnm)  #XXX
                if hooks:
                    rthooks.extend(hooks)
                if isinstance(mod, mf.BuiltinModule):
                    pass
                else:
                    fnm = mod.__file__
                    if isinstance(mod, mf.ExtensionModule):
                        binaries.append((mod.__name__, fnm, 'EXTENSION'))
                    elif isinstance(mod, mf.PkgInZipModule):
                        zipfiles.append((os.path.basename(str(mod.owner)),
                                         str(mod.owner), 'ZIPFILE'))
                    elif modnm == '__main__':
                        pass
                    else:
                        pure.append((modnm, fnm, 'PYMODULE'))
        binaries.extend(bindepend.Dependencies(binaries,
                                               platform=target_platform))
        self.fixMissingPythonLib(binaries)
        # Add realtime hooks just before the last script (which is
        # the entrypoint of the application).
        scripts[-1:-1] = rthooks
        self.scripts = TOC(scripts)
        self.pure = TOC(pure)
        self.binaries = TOC(binaries)
        self.zipfiles = TOC(zipfiles)
        try: # read .toc
            oldstuff = _load_data(self.out)
        except:
            oldstuff = None
        newstuff = (self.inputs, self.pathex, self.hookspath, self.excludes,
                    self.scripts, self.pure, self.binaries, self.zipfiles)
        if oldstuff != newstuff:
            _save_data(self.out, newstuff)
            wf = open(WARNFILE, 'w')
            for ln in analyzer.getwarnings():
                wf.write(ln+'\n')
            wf.close()
            print "Warnings written to %s" % WARNFILE
            return 1
        print self.out, "no change!"
        return 0

    def fixMissingPythonLib(self, binaries):
        """Add the Python library if missing from the binaries.

        Some linux distributions (e.g. debian-based) statically build the
        Python executable to the libpython, so bindepend doesn't include
        it in its output.
        """
        if target_platform != 'linux2': return

        name = 'libpython%d.%d.so' % sys.version_info[:2]
        for (nm, fnm, typ) in binaries:
            if typ == 'BINARY' and name in fnm:
                # lib found
                return

        lib = bindepend.findLibrary(name)
        if lib is None:
            raise IOError("Python library not found!")

        binaries.append((os.path.split(lib)[1], lib, 'BINARY'))


def findRTHook(modnm):
    hooklist = rthooks.get(modnm)
    if hooklist:
        rslt = []
        for script in hooklist:
            nm = os.path.basename(script)
            nm = os.path.splitext(nm)[0]
            if os.path.isabs(script):
                path = script
            else:
                path = os.path.join(HOMEPATH, script)
            rslt.append((nm, path, 'PYSOURCE'))
        return rslt
    return None

class PYZ(Target):
    typ = 'PYZ'
    def __init__(self, toc, name=None, level=9, crypt=None):
        Target.__init__(self)
        self.toc = toc
        self.name = name
        if name is None:
            self.name = self.out[:-3] + 'pyz'
        if config['useZLIB']:
            self.level = level
        else:
            self.level = 0
        if config['useCrypt'] and crypt is not None:
            self.crypt = archive.Keyfile(crypt).key
        else:
            self.crypt = None
        self.dependencies = config['PYZ_dependencies']
        self.__postinit__()

    GUTS = (('name',   _check_guts_eq),
            ('level',  _check_guts_eq),
            ('toc',    _check_guts_toc), # todo: pyc=1
            )

    def check_guts(self, last_build):
        if not os.path.exists(self.name):
<<<<<<< HEAD
            print "rebuilding %s because %s is missing" % (outnm, os.path.basename(self.name))
            return 1
        try:
            name, level, crypt, toc = eval(open(self.out, 'r').read())
        except:
            print "rebuilding %s because missing" % outnm
            return 1
        if name != self.name:
            print "rebuilding %s because name changed" % outnm
            return 1
        if level != self.level:
            print "rebuilding %s because level changed" % outnm
            return 1
        if toc != self.toc:
            print "rebuilding %s because toc changed" % outnm
            return 1
        if crypt != self.crypt:
            print "rebuilding %s because crypt changed" % outnm
            return 1
        for (nm, fnm, typ) in toc:
            if mtime(fnm) > last_build:
                print "rebuilding %s because %s changed" % (outnm, fnm)
                return 1
            if fnm[-1] in ('c', 'o'):
                if mtime(fnm[:-1]) > last_build:
                    print "rebuilding %s because %s changed" % (outnm, fnm[:-1])
                    return 1
        return 0
=======
            print "rebuilding %s because %s is missing" % (self.outnm, os.path.basename(self.name))
            return True

        data = Target.get_guts(self, last_build)
        if not data:
            return True
        return False
    
>>>>>>> 3a72f1fc
    def assemble(self):
        print "building PYZ", os.path.basename(self.out)
        pyz = archive.ZlibArchive(level=self.level, crypt=self.crypt)
        toc = self.toc - config['PYZ_dependencies']
        for (nm, fnm, typ) in toc:
            if mtime(fnm[:-1]) > mtime(fnm):
                py_compile.compile(fnm[:-1])
        pyz.build(self.name, toc)
<<<<<<< HEAD
        outf = open(self.out, 'w')
        pprint.pprint((self.name, self.level, self.crypt, self.toc), outf)
        outf.close()
=======
        _save_data(self.out, (self.name, self.level, self.toc))
>>>>>>> 3a72f1fc
        return 1

def cacheDigest(fnm):
    data = open(fnm, "rb").read()
    digest = md5.new(data).digest()
    return digest

def checkCache(fnm, strip, upx, fix_paths=1):
    # On darwin a cache is required anyway to keep the libaries
    # with relative install names
    if not strip and not upx and sys.platform != 'darwin':
        return fnm
    if strip:
        strip = 1
    else:
        strip = 0
    if upx:
        upx = 1
    else:
        upx = 0

    # Load cache index
    cachedir = os.path.join(HOMEPATH, 'bincache%d%d' %  (strip, upx))
    if not os.path.exists(cachedir):
        os.makedirs(cachedir)
    cacheindexfn = os.path.join(cachedir, "index.dat")
    if os.path.exists(cacheindexfn):
        cache_index = _load_data(cacheindexfn)
    else:
        cache_index = {}

    # Verify if the file we're looking for is present in the cache.
    basenm = os.path.normcase(os.path.basename(fnm))
    digest = cacheDigest(fnm)
    cachedfile = os.path.join(cachedir, basenm)
    cmd = None
    if cache_index.has_key(basenm):
        if digest != cache_index[basenm]:
            os.remove(cachedfile)
        else:
            return cachedfile
    if upx:
        if strip:
            fnm = checkCache(fnm, 1, 0, fix_paths=0)
        cmd = "upx --best -q \"%s\"" % cachedfile
    else:
        if strip:
            cmd = "strip \"%s\"" % cachedfile
    shutil.copy2(fnm, cachedfile)
    os.chmod(cachedfile, 0755)
    if cmd: os.system(cmd)

    if sys.platform == 'darwin' and fix_paths:
        bindepend.fixOsxPaths(cachedfile)

    # update cache index
    cache_index[basenm] = digest
    _save_data(cacheindexfn, cache_index)

    return cachedfile

<<<<<<< HEAD
UNCOMPRESSED, COMPRESSED, ENCRYPTED = range(3)
=======
>>>>>>> 3a72f1fc
class PKG(Target):
    typ = 'PKG'
    xformdict = {'PYMODULE' : 'm',
                 'PYSOURCE' : 's',
                 'EXTENSION' : 'b',
                 'PYZ' : 'z',
                 'PKG' : 'a',
                 'DATA': 'x',
                 'BINARY': 'b',
                 'ZIPFILE': 'Z',
                 'EXECUTABLE': 'b'}
    def __init__(self, toc, name=None, cdict=None, exclude_binaries=0,
                 strip_binaries=0, upx_binaries=0, crypt=0):
        Target.__init__(self)
        self.toc = toc
        self.cdict = cdict
        self.name = name
        self.exclude_binaries = exclude_binaries
        self.strip_binaries = strip_binaries
        self.upx_binaries = upx_binaries
        self.crypt = crypt
        if name is None:
            self.name = self.out[:-3] + 'pkg'
        if self.cdict is None:
            if config['useZLIB']:
                self.cdict = {'EXTENSION':COMPRESSED,
                              'DATA':COMPRESSED,
                              'BINARY':COMPRESSED,
                              'EXECUTABLE':COMPRESSED,
                              'PYSOURCE':COMPRESSED,
                              'PYMODULE':COMPRESSED }
                if self.crypt:
                    self.cdict['PYSOURCE'] = ENCRYPTED
                    self.cdict['PYMODULE'] = ENCRYPTED
            else:
                self.cdict = { 'PYSOURCE':UNCOMPRESSED }
        self.__postinit__()

    GUTS = (('name',   _check_guts_eq),
            ('cdict',  _check_guts_eq),
            ('toc',    _check_guts_toc_mtime),
            ('exclude_binaries',  _check_guts_eq),
            ('strip_binaries',  _check_guts_eq),
            ('upx_binaries',  _check_guts_eq),
            )

    def check_guts(self, last_build):
        if not os.path.exists(self.name):
<<<<<<< HEAD
            print "rebuilding %s because %s is missing" % (outnm, os.path.basename(self.name))
            return 1
        try:
            name, cdict, toc, exclude_binaries, strip_binaries, upx_binaries, crypt = eval(open(self.out, 'r').read())
        except:
            print "rebuilding %s because %s is missing" % (outnm, outnm)
            return 1
        if name != self.name:
            print "rebuilding %s because name changed" % outnm
            return 1
        if cdict != self.cdict:
            print "rebuilding %s because cdict changed" % outnm
            return 1
        if toc != self.toc:
            print "rebuilding %s because toc changed" % outnm
            return 1
        if exclude_binaries != self.exclude_binaries:
            print "rebuilding %s because exclude_binaries changed" % outnm
            return 1
        if strip_binaries != self.strip_binaries:
            print "rebuilding %s because strip_binaries changed" % outnm
            return 1
        if upx_binaries != self.upx_binaries:
            print "rebuilding %s because upx_binaries changed" % outnm
            return 1
        if crypt != self.crypt:
            print "rebuilding %s because crypt changed" % outnm
            return 1
        for (nm, fnm, typ) in toc:
            if mtime(fnm) > last_build:
                print "rebuilding %s because %s changed" % (outnm, fnm)
                return 1
        return 0
=======
            print "rebuilding %s because %s is missing" % (self.outnm, os.path.basename(self.name))
            return 1
        
        data = Target.get_guts(self, last_build)
        if not data:
            return True
        # todo: toc equal
        return False


>>>>>>> 3a72f1fc
    def assemble(self):
        print "building PKG", os.path.basename(self.name)
        trash = []
        mytoc = []
        toc = TOC()
        for item in self.toc:
            inm, fnm, typ = item
            if typ == 'EXTENSION':
                binext = os.path.splitext(fnm)[1]
                if not os.path.splitext(inm)[1] == binext:
                    inm = inm + binext
            toc.append((inm, fnm, typ))
        seen = {}
        for inm, fnm, typ in toc:
            if typ in ('BINARY', 'EXTENSION'):
                if self.exclude_binaries:
                    self.dependencies.append((inm, fnm, typ))
                else:
                    fnm = checkCache(fnm, self.strip_binaries,
                                     self.upx_binaries and ( iswin or cygwin )
                                      and config['hasUPX'])
                    # Avoid importing the same binary extension twice. This might
                    # happen if they come from different sources (eg. once from
                    # binary dependence, and once from direct import).
                    if typ == 'BINARY' and seen.has_key(fnm):
                        continue
                    seen[fnm] = 1
                    mytoc.append((inm, fnm, self.cdict.get(typ,0),
                                  self.xformdict.get(typ,'b')))
            elif typ == 'OPTION':
                mytoc.append((inm, '', 0, 'o'))
            else:
                mytoc.append((inm, fnm, self.cdict.get(typ,0), self.xformdict.get(typ,'b')))
        archive = carchive.CArchive()
        archive.build(self.name, mytoc)
<<<<<<< HEAD
        outf = open(self.out, 'w')
        pprint.pprint((self.name, self.cdict, self.toc, self.exclude_binaries, self.strip_binaries, self.upx_binaries, self.crypt), outf)
        outf.close()
=======
        _save_data(self.out,
                   (self.name, self.cdict, self.toc, self.exclude_binaries,
                    self.strip_binaries, self.upx_binaries))
>>>>>>> 3a72f1fc
        for item in trash:
            os.remove(item)
        return 1

class EXE(Target):
    typ = 'EXECUTABLE'
    exclude_binaries = 0
    append_pkg = 1
    def __init__(self, *args, **kws):
        Target.__init__(self)
        self.console = kws.get('console',1)
        self.debug = kws.get('debug',0)
        self.name = kws.get('name',None)
        self.icon = kws.get('icon',None)
        self.versrsrc = kws.get('version',None)
        self.strip = kws.get('strip',None)
        self.upx = kws.get('upx',None)
        self.crypt = kws.get('crypt', 0)
        self.exclude_binaries = kws.get('exclude_binaries',0)
        self.append_pkg = kws.get('append_pkg', self.append_pkg)
        if self.name is None:
            self.name = self.out[:-3] + 'exe'
        if not os.path.isabs(self.name):
            self.name = os.path.join(SPECPATH, self.name)
        if target_iswin or cygwin:
            self.pkgname = self.name[:-3] + 'pkg'
        else:
            self.pkgname = self.name + '.pkg'
        self.toc = TOC()
        for arg in args:
            if isinstance(arg, TOC):
                self.toc.extend(arg)
            elif isinstance(arg, Target):
                self.toc.append((os.path.basename(arg.name), arg.name, arg.typ))
                self.toc.extend(arg.dependencies)
            else:
                self.toc.extend(arg)
        self.toc.extend(config['EXE_dependencies'])
        self.pkg = PKG(self.toc, cdict=kws.get('cdict',None), exclude_binaries=self.exclude_binaries,
                       strip_binaries=self.strip, upx_binaries=self.upx, crypt=self.crypt)
        self.dependencies = self.pkg.dependencies
        self.__postinit__()

    GUTS = (('name',     _check_guts_eq),
            ('console',  _check_guts_eq),
            ('debug',    _check_guts_eq),
            ('icon',     _check_guts_eq),
            ('versrsrc', _check_guts_eq),
            ('strip',    _check_guts_eq),
            ('upx',      _check_guts_eq),
            ('mtm',      None,), # checked bellow
            )

    def check_guts(self, last_build):
        if not os.path.exists(self.name):
            print "rebuilding %s because %s missing" % (self.outnm, os.path.basename(self.name))
            return 1
        if not self.append_pkg and not os.path.exists(self.pkgname):
            print "rebuilding because %s missing" % (
                os.path.basename(self.pkgname),)
            return 1
<<<<<<< HEAD
        try:
            name, console, debug, icon, versrsrc, strip, upx, crypt, mtm = eval(open(self.out, 'r').read())
        except:
            print "rebuilding %s because %s missing or bad" % (outnm, outnm)
            return 1
        if name != self.name:
            print "rebuilding %s because name changed" % outnm
            return 1
        if console != self.console:
            print "rebuilding %s because console option changed" % outnm
            return 1
        if debug != self.debug:
            print "rebuilding %s because debug option changed" % outnm
            return 1
        if config['hasRsrcUpdate']:
            if icon != self.icon:
                print "rebuilding %s because icon option changed" % outnm
                return 1
            if versrsrc != self.versrsrc:
                print "rebuilding %s because versrsrc option changed" % outnm
                return 1
        else:
            if icon or versrsrc:
                print "ignoring icon and version resources = platform not capable"
        if strip != self.strip:
            print "rebuilding %s because strip option changed" % outnm
            return 1
        if upx != self.upx:
            print "rebuilding %s because upx option changed" % outnm
            return 1
        if crypt != self.crypt:
            print "rebuilding %s because crypt option changed" % outnm
            return 1
=======

        data = Target.get_guts(self, last_build)
        if not data:
            return True

        icon, versrsrc = data[3:5]
        if (icon or versrsrc) and not config['hasRsrcUpdate']:
            # todo: really ignore :-)
            print "ignoring icon and version resources = platform not capable"

        mtm = data[-1]
>>>>>>> 3a72f1fc
        if mtm != mtime(self.name):
            print "rebuilding", self.outnm, "because mtimes don't match"
            return True
        if mtm < mtime(self.pkg.out):
            print "rebuilding", self.outnm, "because pkg is more recent"
            return True

        return False

    def _bootloader_postfix(self, exe):
        if target_iswin:
            exe = exe + "_"
            is24 = hasattr(sys, "version_info") and sys.version_info[:2] >= (2,4)
            exe = exe + "67"[is24]
            exe = exe + "rd"[self.debug]
            exe = exe + "wc"[self.console]
        else:
            if not self.console:
                exe = exe + 'w'
            if self.debug:
                exe = exe + '_d'
        return exe
    
    def assemble(self):
        print "building EXE from", os.path.basename(self.out)
        trash = []
        if not os.path.exists(os.path.dirname(self.name)):
            os.makedirs(os.path.dirname(self.name))
        outf = open(self.name, 'wb')
        exe = self._bootloader_postfix('support/loader/run')
        exe = os.path.join(HOMEPATH, exe)
        if target_iswin or cygwin:
            exe = exe + '.exe'
        if config['hasRsrcUpdate']:
            if self.icon:
                tmpnm = tempfile.mktemp()
                shutil.copy2(exe, tmpnm)
                os.chmod(tmpnm, 0755)
                icon.CopyIcons(tmpnm, self.icon)
                trash.append(tmpnm)
                exe = tmpnm
            if self.versrsrc:
                tmpnm = tempfile.mktemp()
                shutil.copy2(exe, tmpnm)
                os.chmod(tmpnm, 0755)
                versionInfo.SetVersion(tmpnm, self.versrsrc)
                trash.append(tmpnm)
                exe = tmpnm
        exe = checkCache(exe, self.strip, self.upx and config['hasUPX'])
        self.copy(exe, outf)
        if self.append_pkg:
            print "Appending archive to EXE", self.name
            self.copy(self.pkg.name, outf)
        else:
            print "Copying archive to", self.pkgname
            shutil.copy2(self.pkg.name, self.pkgname)
        outf.close()
        os.chmod(self.name, 0755)
<<<<<<< HEAD
        f = open(self.out, 'w')
        pprint.pprint((self.name, self.console, self.debug, self.icon, self.versrsrc,
                       self.strip, self.upx, self.crypt, mtime(self.name)), f)
        f.close()
=======
        _save_data(self.out,
                   (self.name, self.console, self.debug, self.icon,
                    self.versrsrc, self.strip, self.upx, mtime(self.name)))
>>>>>>> 3a72f1fc
        for item in trash:
            os.remove(item)
        return 1
    def copy(self, fnm, outf):
        inf = open(fnm, 'rb')
        while 1:
            data = inf.read(64*1024)
            if not data:
                break
            outf.write(data)

class DLL(EXE):
    def assemble(self):
        print "building DLL", os.path.basename(self.out)
        outf = open(self.name, 'wb')
        dll = self._bootloader_postfix('support/loader/inprocsrvr')
        dll = os.path.join(HOMEPATH, dll)  + '.dll'
        self.copy(dll, outf)
        self.copy(self.pkg.name, outf)
        outf.close()
        os.chmod(self.name, 0755)
        _save_data(self.out,
                   (self.name, self.console, self.debug, self.icon,
                    self.versrsrc, self.strip, self.upx, mtime(self.name)))
        return 1


class COLLECT(Target):
    def __init__(self, *args, **kws):
        Target.__init__(self)
        self.name = kws.get('name',None)
        if self.name is None:
            self.name = 'dist_' + self.out[:-4]
        self.strip_binaries = kws.get('strip',0)
        self.upx_binaries = kws.get('upx',0)
        if not os.path.isabs(self.name):
            self.name = os.path.join(SPECPATH, self.name)
        self.toc = TOC()
        for arg in args:
            if isinstance(arg, TOC):
                self.toc.extend(arg)
            elif isinstance(arg, Target):
                self.toc.append((os.path.basename(arg.name), arg.name, arg.typ))
                if isinstance(arg, EXE) and not arg.append_pkg:
                    self.toc.append((os.path.basename(arg.pkgname), arg.pkgname, 'PKG'))
                self.toc.extend(arg.dependencies)
            else:
                self.toc.extend(arg)
        self.__postinit__()

    GUTS = (('name',            _check_guts_eq),
            ('strip_binaries',  _check_guts_eq),
            ('upx_binaries',    _check_guts_eq),
            ('toc',             _check_guts_eq), # additional check below
            )
        
    def check_guts(self, last_build):
        data = Target.get_guts(self, last_build)
        if not data:
            return True
        toc = data[-1]
        for inm, fnm, typ in self.toc:
            if typ == 'EXTENSION':
                ext = os.path.splitext(fnm)[1]
                test = os.path.join(self.name, inm+ext)
            else:
                test = os.path.join(self.name, os.path.basename(fnm))
            if not os.path.exists(test):
                print "building %s because %s is missing" % (self.outnm, test)
                return 1
            if mtime(fnm) > mtime(test):
                print "building %s because %s is more recent" % (self.outnm, fnm)
                return 1
        return 0

    def assemble(self):
        print "building COLLECT", os.path.basename(self.out)
        if not os.path.exists(self.name):
            os.makedirs(self.name)
        toc = TOC()
        for inm, fnm, typ in self.toc:
            if typ == 'EXTENSION':
                binext = os.path.splitext(fnm)[1]
                if not os.path.splitext(inm)[1] == binext:
                    inm = inm + binext
            toc.append((inm, fnm, typ))
        for inm, fnm, typ in toc:
            tofnm = os.path.join(self.name, inm)
            todir = os.path.dirname(tofnm)
            if not os.path.exists(todir):
                os.makedirs(todir)
            if typ in ('EXTENSION', 'BINARY'):
                fnm = checkCache(fnm, self.strip_binaries,
                                 self.upx_binaries and ( iswin or cygwin )
                                  and config['hasUPX'])
            shutil.copy2(fnm, tofnm)
            if typ in ('EXTENSION', 'BINARY'):
                os.chmod(tofnm, 0755)
        _save_data(self.out,
                 (self.name, self.strip_binaries, self.upx_binaries, self.toc))
        return 1


class TOC(UserList.UserList):
    def __init__(self, initlist=None):
        UserList.UserList.__init__(self)
        self.fltr = {}
        if initlist:
            for tpl in initlist:
                self.append(tpl)
    def append(self, tpl):
        try:
            fn = tpl[0]
            if tpl[2] == "BINARY":
                # Normalize the case for binary files only (to avoid duplicates
                # for different cases under Windows). We can't do that for
                # Python files because the import semantic (even at runtime)
                # depends on the case.
                fn = os.path.normcase(fn)
            if not self.fltr.get(fn):
                self.data.append(tpl)
                self.fltr[fn] = 1
        except TypeError:
            print "TOC found a %s, not a tuple" % tpl
            raise
    def insert(self, pos, tpl):
        fn = tpl[0]
        if tpl[2] == "BINARY":
            fn = os.path.normcase(fn)
        if not self.fltr.get(fn):
            self.data.insert(pos, tpl)
            self.fltr[fn] = 1
    def __add__(self, other):
        rslt = TOC(self.data)
        rslt.extend(other)
        return rslt
    def __radd__(self, other):
        rslt = TOC(other)
        rslt.extend(self.data)
        return rslt
    def extend(self, other):
        for tpl in other:
            self.append(tpl)
    def __sub__(self, other):
        fd = self.fltr.copy()
        # remove from fd if it's in other
        for tpl in other:
            if fd.get(tpl[0],0):
                del fd[tpl[0]]
        rslt = TOC()
        # return only those things still in fd (preserve order)
        for tpl in self.data:
            if fd.get(tpl[0],0):
                rslt.append(tpl)
        return rslt
    def __rsub__(self, other):
        rslt = TOC(other)
        return rslt.__sub__(self)
    def intersect(self, other):
        rslt = TOC()
        for tpl in other:
            if self.fltr.get(tpl[0],0):
                rslt.append(tpl)
        return rslt

class Tree(Target, TOC):
    def __init__(self, root=None, prefix=None, excludes=None):
        Target.__init__(self)
        TOC.__init__(self)
        self.root = root
        self.prefix = prefix
        self.excludes = excludes
        if excludes is None:
            self.excludes = []
        self.__postinit__()

    GUTS = (('root',     _check_guts_eq),
            ('prefix',   _check_guts_eq),
            ('excludes', _check_guts_eq),
            ('toc',      None),
            )

    def check_guts(self, last_build):
        data = Target.get_guts(self, last_build)
        if not data:
            return True
        stack = [ data[0] ] # root
        toc = data[3] # toc
        while stack:
            d = stack.pop()
            if mtime(d) > last_build:
                print "building %s because directory %s changed" % (self.outnm, d)
                return True
            for nm in os.listdir(d):
                path = os.path.join(d, nm)
                if os.path.isdir(path):
                    stack.append(path)
        self.data = toc
        return False

    def assemble(self):
        print "building Tree", os.path.basename(self.out)
        stack = [(self.root, self.prefix)]
        excludes = {}
        xexcludes = {}
        for nm in self.excludes:
            if nm[0] == '*':
                xexcludes[nm[1:]] = 1
            else:
                excludes[nm] = 1
        rslt = []
        while stack:
            dir, prefix = stack.pop()
            for fnm in os.listdir(dir):
                if excludes.get(fnm, 0) == 0:
                    ext = os.path.splitext(fnm)[1]
                    if xexcludes.get(ext,0) == 0:
                        fullfnm = os.path.join(dir, fnm)
                        rfnm = prefix and os.path.join(prefix, fnm) or fnm
                        if os.path.isdir(fullfnm):
                            stack.append((fullfnm, rfnm))
                        else:
                            rslt.append((rfnm, fullfnm, 'DATA'))
        self.data = rslt
        try:
            oldstuff = _load_data(self.out)
        except:
            oldstuff = None
        newstuff = (self.root, self.prefix, self.excludes, self.data)
        if oldstuff != newstuff:
            _save_data(self.out, newstuff)
            return 1
        print self.out, "no change!"
        return 0

def TkTree():
    tclroot = config['TCL_root']
    tclnm = os.path.join('_MEI', os.path.basename(tclroot))
    tkroot = config['TK_root']
    tknm = os.path.join('_MEI', os.path.basename(tkroot))
    tcltree = Tree(tclroot, tclnm, excludes=['demos','encoding','*.lib'])
    tktree = Tree(tkroot, tknm, excludes=['demos','encoding','*.lib'])
    return tcltree + tktree

def TkPKG():
    return PKG(TkTree(), name='tk.pkg')

#---

def build(spec):
    global SPECPATH, BUILDPATH, WARNFILE, rthooks
    rthooks = _load_data(os.path.join(HOMEPATH, 'rthooks.dat'))
    SPECPATH, specnm = os.path.split(spec)
    specnm = os.path.splitext(specnm)[0]
    if SPECPATH == '':
        SPECPATH = os.getcwd()
    WARNFILE = os.path.join(SPECPATH, 'warn%s.txt' % specnm)
    BUILDPATH = os.path.join(SPECPATH, 'build',
                             "pyi." + config['target_platform'], specnm)
    if '-o' in sys.argv:
        bpath = sys.argv[sys.argv.index('-o')+1]
        if os.path.isabs(bpath):
            BUILDPATH = bpath
        else:
            BUILDPATH = os.path.join(SPECPATH, bpath)
    if not os.path.exists(BUILDPATH):
        os.makedirs(BUILDPATH)
    execfile(spec)


def main(specfile, configfilename):
    global target_platform, target_iswin, config
    global icon, versionInfo

    try:
        config = _load_data(configfilename)
    except IOError:
        print "You must run Configure.py before building!"
        sys.exit(1)

    target_platform = config.get('target_platform', sys.platform)
    target_iswin = target_platform[:3] == 'win'

    if target_platform == sys.platform:
        # _not_ cross compiling
        if config['pythonVersion'] != sys.version:
            print "The current version of Python is not the same with which PyInstaller was configured."
            print "Please re-run Configure.py with this version."
            sys.exit(1)

    if config['hasRsrcUpdate']:
        import icon, versionInfo

    if config['hasUPX']:
        setupUPXFlags()

    if not config['useELFEXE']:
        EXE.append_pkg = 0

    build(specfile)

if __name__ == '__main__':
    from optparse import OptionParser
    parser = OptionParser('%prog [options] specfile')
    parser.add_option('-C', '--configfile',
                      default=os.path.join(HOMEPATH, 'config.dat'),
                      help='Name of generated configfile (default: %default)')
    opts, args = parser.parse_args()
    if len(args) != 1:
        parser.error('Requires exactly one .spec-file')

    main(args[0], configfilename=opts.configfile)<|MERGE_RESOLUTION|>--- conflicted
+++ resolved
@@ -356,36 +356,6 @@
 
     def check_guts(self, last_build):
         if not os.path.exists(self.name):
-<<<<<<< HEAD
-            print "rebuilding %s because %s is missing" % (outnm, os.path.basename(self.name))
-            return 1
-        try:
-            name, level, crypt, toc = eval(open(self.out, 'r').read())
-        except:
-            print "rebuilding %s because missing" % outnm
-            return 1
-        if name != self.name:
-            print "rebuilding %s because name changed" % outnm
-            return 1
-        if level != self.level:
-            print "rebuilding %s because level changed" % outnm
-            return 1
-        if toc != self.toc:
-            print "rebuilding %s because toc changed" % outnm
-            return 1
-        if crypt != self.crypt:
-            print "rebuilding %s because crypt changed" % outnm
-            return 1
-        for (nm, fnm, typ) in toc:
-            if mtime(fnm) > last_build:
-                print "rebuilding %s because %s changed" % (outnm, fnm)
-                return 1
-            if fnm[-1] in ('c', 'o'):
-                if mtime(fnm[:-1]) > last_build:
-                    print "rebuilding %s because %s changed" % (outnm, fnm[:-1])
-                    return 1
-        return 0
-=======
             print "rebuilding %s because %s is missing" % (self.outnm, os.path.basename(self.name))
             return True
 
@@ -394,7 +364,6 @@
             return True
         return False
     
->>>>>>> 3a72f1fc
     def assemble(self):
         print "building PYZ", os.path.basename(self.out)
         pyz = archive.ZlibArchive(level=self.level, crypt=self.crypt)
@@ -403,13 +372,7 @@
             if mtime(fnm[:-1]) > mtime(fnm):
                 py_compile.compile(fnm[:-1])
         pyz.build(self.name, toc)
-<<<<<<< HEAD
-        outf = open(self.out, 'w')
-        pprint.pprint((self.name, self.level, self.crypt, self.toc), outf)
-        outf.close()
-=======
-        _save_data(self.out, (self.name, self.level, self.toc))
->>>>>>> 3a72f1fc
+        _save_data(self.out, (self.name, self.level, self.crypt, self.toc))
         return 1
 
 def cacheDigest(fnm):
@@ -471,10 +434,7 @@
 
     return cachedfile
 
-<<<<<<< HEAD
 UNCOMPRESSED, COMPRESSED, ENCRYPTED = range(3)
-=======
->>>>>>> 3a72f1fc
 class PKG(Target):
     typ = 'PKG'
     xformdict = {'PYMODULE' : 'm',
@@ -519,45 +479,11 @@
             ('exclude_binaries',  _check_guts_eq),
             ('strip_binaries',  _check_guts_eq),
             ('upx_binaries',  _check_guts_eq),
+            ('crypt', _check_guts_eq),
             )
 
     def check_guts(self, last_build):
         if not os.path.exists(self.name):
-<<<<<<< HEAD
-            print "rebuilding %s because %s is missing" % (outnm, os.path.basename(self.name))
-            return 1
-        try:
-            name, cdict, toc, exclude_binaries, strip_binaries, upx_binaries, crypt = eval(open(self.out, 'r').read())
-        except:
-            print "rebuilding %s because %s is missing" % (outnm, outnm)
-            return 1
-        if name != self.name:
-            print "rebuilding %s because name changed" % outnm
-            return 1
-        if cdict != self.cdict:
-            print "rebuilding %s because cdict changed" % outnm
-            return 1
-        if toc != self.toc:
-            print "rebuilding %s because toc changed" % outnm
-            return 1
-        if exclude_binaries != self.exclude_binaries:
-            print "rebuilding %s because exclude_binaries changed" % outnm
-            return 1
-        if strip_binaries != self.strip_binaries:
-            print "rebuilding %s because strip_binaries changed" % outnm
-            return 1
-        if upx_binaries != self.upx_binaries:
-            print "rebuilding %s because upx_binaries changed" % outnm
-            return 1
-        if crypt != self.crypt:
-            print "rebuilding %s because crypt changed" % outnm
-            return 1
-        for (nm, fnm, typ) in toc:
-            if mtime(fnm) > last_build:
-                print "rebuilding %s because %s changed" % (outnm, fnm)
-                return 1
-        return 0
-=======
             print "rebuilding %s because %s is missing" % (self.outnm, os.path.basename(self.name))
             return 1
         
@@ -568,7 +494,6 @@
         return False
 
 
->>>>>>> 3a72f1fc
     def assemble(self):
         print "building PKG", os.path.basename(self.name)
         trash = []
@@ -604,15 +529,9 @@
                 mytoc.append((inm, fnm, self.cdict.get(typ,0), self.xformdict.get(typ,'b')))
         archive = carchive.CArchive()
         archive.build(self.name, mytoc)
-<<<<<<< HEAD
-        outf = open(self.out, 'w')
-        pprint.pprint((self.name, self.cdict, self.toc, self.exclude_binaries, self.strip_binaries, self.upx_binaries, self.crypt), outf)
-        outf.close()
-=======
         _save_data(self.out,
                    (self.name, self.cdict, self.toc, self.exclude_binaries,
-                    self.strip_binaries, self.upx_binaries))
->>>>>>> 3a72f1fc
+                    self.strip_binaries, self.upx_binaries, self.crypt))
         for item in trash:
             os.remove(item)
         return 1
@@ -663,6 +582,7 @@
             ('versrsrc', _check_guts_eq),
             ('strip',    _check_guts_eq),
             ('upx',      _check_guts_eq),
+            ('crypt',    _check_guts_eq),
             ('mtm',      None,), # checked bellow
             )
 
@@ -674,41 +594,6 @@
             print "rebuilding because %s missing" % (
                 os.path.basename(self.pkgname),)
             return 1
-<<<<<<< HEAD
-        try:
-            name, console, debug, icon, versrsrc, strip, upx, crypt, mtm = eval(open(self.out, 'r').read())
-        except:
-            print "rebuilding %s because %s missing or bad" % (outnm, outnm)
-            return 1
-        if name != self.name:
-            print "rebuilding %s because name changed" % outnm
-            return 1
-        if console != self.console:
-            print "rebuilding %s because console option changed" % outnm
-            return 1
-        if debug != self.debug:
-            print "rebuilding %s because debug option changed" % outnm
-            return 1
-        if config['hasRsrcUpdate']:
-            if icon != self.icon:
-                print "rebuilding %s because icon option changed" % outnm
-                return 1
-            if versrsrc != self.versrsrc:
-                print "rebuilding %s because versrsrc option changed" % outnm
-                return 1
-        else:
-            if icon or versrsrc:
-                print "ignoring icon and version resources = platform not capable"
-        if strip != self.strip:
-            print "rebuilding %s because strip option changed" % outnm
-            return 1
-        if upx != self.upx:
-            print "rebuilding %s because upx option changed" % outnm
-            return 1
-        if crypt != self.crypt:
-            print "rebuilding %s because crypt option changed" % outnm
-            return 1
-=======
 
         data = Target.get_guts(self, last_build)
         if not data:
@@ -720,7 +605,10 @@
             print "ignoring icon and version resources = platform not capable"
 
         mtm = data[-1]
->>>>>>> 3a72f1fc
+        crypt = data[-2]
+        if crypt != self.crypt:
+            print "rebuilding %s because crypt option changed" % outnm
+            return 1
         if mtm != mtime(self.name):
             print "rebuilding", self.outnm, "because mtimes don't match"
             return True
@@ -779,16 +667,9 @@
             shutil.copy2(self.pkg.name, self.pkgname)
         outf.close()
         os.chmod(self.name, 0755)
-<<<<<<< HEAD
-        f = open(self.out, 'w')
-        pprint.pprint((self.name, self.console, self.debug, self.icon, self.versrsrc,
-                       self.strip, self.upx, self.crypt, mtime(self.name)), f)
-        f.close()
-=======
         _save_data(self.out,
                    (self.name, self.console, self.debug, self.icon,
-                    self.versrsrc, self.strip, self.upx, mtime(self.name)))
->>>>>>> 3a72f1fc
+                    self.versrsrc, self.strip, self.upx, self.crypt, mtime(self.name)))
         for item in trash:
             os.remove(item)
         return 1
